# This file is redundant with setup.cfg;
# it exists to let GitHub build the repository dependency graph
# https://help.github.com/en/github/visualizing-repository-data-with-graphs/listing-the-packages-that-a-repository-depends-on

<<<<<<< HEAD
geopandas >= 0.10
numpy >= 1.21
packaging >= 21.3
pooch >= 1.4
rasterio >= 1.2
shapely >= 2.0
xarray >= 0.20
=======
geopandas >= 0.13
numpy >= 1.24
packaging >= 23.1
pooch >= 1.7
rasterio >= 1.3
shapely >= 1.8
xarray >= 2023.7
>>>>>>> 6d77660f
<|MERGE_RESOLUTION|>--- conflicted
+++ resolved
@@ -2,20 +2,10 @@
 # it exists to let GitHub build the repository dependency graph
 # https://help.github.com/en/github/visualizing-repository-data-with-graphs/listing-the-packages-that-a-repository-depends-on
 
-<<<<<<< HEAD
-geopandas >= 0.10
-numpy >= 1.21
-packaging >= 21.3
-pooch >= 1.4
-rasterio >= 1.2
-shapely >= 2.0
-xarray >= 0.20
-=======
 geopandas >= 0.13
 numpy >= 1.24
 packaging >= 23.1
 pooch >= 1.7
 rasterio >= 1.3
-shapely >= 1.8
-xarray >= 2023.7
->>>>>>> 6d77660f
+shapely >= 2.0
+xarray >= 2023.7