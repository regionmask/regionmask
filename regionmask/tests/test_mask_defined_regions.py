--- conflicted
+++ resolved
@@ -1,18 +1,14 @@
 from operator import attrgetter
 
 import numpy as np
+from . import has_pygeos
 import pytest
 
 from regionmask import defined_regions
 from regionmask.core.utils import create_lon_lat_dataarray_from_bounds
 
-<<<<<<< HEAD
-from . import has_pygeos
-from .utils import all_defined_regions
-=======
 from . import requires_cartopy
 from .utils import REGIONS, REGIONS_REQUIRING_CARTOPY, get_naturalearth_region_or_skip
->>>>>>> 3e50947d
 
 # =============================================================================
 
@@ -22,6 +18,8 @@
 ds_glob_360_2 = create_lon_lat_dataarray_from_bounds(*(0, 361, 2), *(90, -91, -2))
 # for _mask_rasterize_split
 ds_glob_360_2_part = create_lon_lat_dataarray_from_bounds(*(0, 220, 2), *(90, -91, -2))
+
+
 
 
 @pytest.mark.parametrize("region_name", REGIONS.keys())
@@ -37,12 +35,11 @@
 
     assert np.allclose(rasterize, shapely, equal_nan=True)
 
-<<<<<<< HEAD
     if has_pygeos:
         pygeos = region.mask(ds, method="pygeos")
 
         assert np.allclose(rasterize, pygeos, equal_nan=True)
-=======
+
 
 @requires_cartopy
 @pytest.mark.parametrize("region_name", REGIONS_REQUIRING_CARTOPY.keys())
@@ -57,4 +54,8 @@
     shapely = region.mask(ds, method="shapely")
 
     assert np.allclose(rasterize, shapely, equal_nan=True)
->>>>>>> 3e50947d
+
+    if has_pygeos:
+        pygeos = region.mask(ds, method="pygeos")
+
+        assert np.allclose(rasterize, pygeos, equal_nan=True)