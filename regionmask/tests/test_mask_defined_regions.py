from operator import attrgetter

import numpy as np
import pytest

from regionmask import defined_regions
from regionmask.core.utils import create_lon_lat_dataarray_from_bounds

from . import has_pygeos
from .utils import REGIONS

# =============================================================================

ds_glob_1 = create_lon_lat_dataarray_from_bounds(*(-180, 181, 1), *(90, -91, -1))
ds_glob_2 = create_lon_lat_dataarray_from_bounds(*(-180, 181, 2), *(90, -91, -2))
# for _mask_rasterize_flip
ds_glob_360_2 = create_lon_lat_dataarray_from_bounds(*(0, 361, 2), *(90, -91, -2))
# for _mask_rasterize_split
ds_glob_360_2_part = create_lon_lat_dataarray_from_bounds(*(0, 220, 2), *(90, -91, -2))

DATASETS = [ds_glob_1, ds_glob_2, ds_glob_360_2, ds_glob_360_2_part]


def _test_mask_equal_defined_regions(region, ds, mask_method):
    mask = getattr(region, mask_method)

    rasterize = mask(ds, method="rasterize")
    shapely = mask(ds, method="shapely")

    assert np.allclose(rasterize, shapely, equal_nan=True)

    if has_pygeos:
        pygeos = mask(ds, method="pygeos")

        assert np.allclose(rasterize, pygeos, equal_nan=True)


@pytest.mark.filterwarnings("ignore:pygeos is deprecated")
@pytest.mark.parametrize("defined_region", REGIONS, ids=str)
@pytest.mark.parametrize("ds", DATASETS)
def test_mask_equal_defined_regions(defined_region, ds):
<<<<<<< HEAD

    if defined_region.skip_mask_test:
        pytest.skip(reason=f"Manally skipping {defined_region.region_name}")

=======
>>>>>>> 92ce10a6
    # a loop over DATASETS is not faster - due to caching of the regions
    region = attrgetter(defined_region.region_name)(defined_regions)
    mask_method = "mask_3D" if defined_region.overlap else "mask"
    _test_mask_equal_defined_regions(region, ds, mask_method)<|MERGE_RESOLUTION|>--- conflicted
+++ resolved
@@ -39,13 +39,9 @@
 @pytest.mark.parametrize("defined_region", REGIONS, ids=str)
 @pytest.mark.parametrize("ds", DATASETS)
 def test_mask_equal_defined_regions(defined_region, ds):
-<<<<<<< HEAD
-
     if defined_region.skip_mask_test:
         pytest.skip(reason=f"Manally skipping {defined_region.region_name}")
 
-=======
->>>>>>> 92ce10a6
     # a loop over DATASETS is not faster - due to caching of the regions
     region = attrgetter(defined_region.region_name)(defined_regions)
     mask_method = "mask_3D" if defined_region.overlap else "mask"
