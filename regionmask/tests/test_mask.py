import copy

import numpy as np
import pytest
import xarray as xr
from affine import Affine
from shapely.geometry import Polygon

from regionmask import Regions
from regionmask.core.mask import (
    _determine_method,
    _inject_mask_docstring,
    _mask_pygeos,
    _mask_rasterize,
    _mask_rasterize_no_offset,
    _mask_shapely,
    _mask_shapely2,
    _transform_from_latlon,
)
from regionmask.core.utils import _wrapAngle, create_lon_lat_dataarray_from_bounds

<<<<<<< HEAD
from . import has_pygeos, has_shapely_2, requires_pygeos, requires_shapely_2
=======
from . import assert_no_warnings, has_pygeos, requires_pygeos
>>>>>>> ab320ca2
from .utils import (
    dummy_ds,
    dummy_region,
    dummy_region_overlap,
    expected_mask_2D,
    expected_mask_3D,
)

MASK_FUNCS = [
    _mask_rasterize,
    _mask_shapely,
    pytest.param(_mask_shapely2, marks=requires_shapely_2),
    pytest.param(_mask_pygeos, marks=requires_pygeos),
]


MASK_METHODS = [
    "rasterize",
    "shapely",
    pytest.param("shapely2", marks=requires_shapely_2),
    pytest.param("pygeos", marks=requires_pygeos),
]

MASK_METHODS_IRREGULAR = [
    "shapely",
    pytest.param("shapely2", marks=requires_shapely_2),
    pytest.param("pygeos", marks=requires_pygeos),
]

# =============================================================================


@pytest.mark.parametrize("func", MASK_FUNCS)
def test_mask_func(func):

    # standard
    result = func(dummy_ds.lon, dummy_ds.lat, dummy_region.polygons, numbers=[0, 1, 2])
    expected = expected_mask_2D()
    np.testing.assert_equal(result, expected)

    result = func(
        dummy_ds.lon, dummy_ds.lat, dummy_region.polygons, numbers=[0, 1, 2], fill=5
    )
    expected = expected_mask_2D(fill=5)
    np.testing.assert_equal(result, expected)

    result = func(dummy_ds.lon, dummy_ds.lat, dummy_region.polygons, numbers=[5, 6, 7])
    expected = expected_mask_2D(a=5, b=6)
    np.testing.assert_equal(result, expected)


@pytest.mark.parametrize("func", MASK_FUNCS)
def test_mask_wrong_number_fill(func):

    with pytest.raises(ValueError, match="The fill value should not"):
        func(
            dummy_ds.lon, dummy_ds.lat, dummy_region.polygons, numbers=[0, 1, 2], fill=0
        )

    with pytest.raises(ValueError, match="`numbers` and `coords` must have"):
        func(dummy_ds.lon, dummy_ds.lat, dummy_region.coords, numbers=[5])


@pytest.mark.parametrize("method", MASK_METHODS)
def test_mask(method):

    expected = expected_mask_2D()
    result = dummy_region.mask(dummy_ds.lon, dummy_ds.lat, method=method)
    xr.testing.assert_equal(result, expected)


@pytest.mark.skipif(has_pygeos, reason="Only errors if pygeos is missing")
def test_missing_pygeos_error():

    with pytest.raises(ModuleNotFoundError, match="No module named 'pygeos'"):
        dummy_region.mask(dummy_ds.lon, dummy_ds.lat, method="pygeos")


@pytest.mark.parametrize("method", MASK_METHODS)
def test_mask_xr_keep_name(method):

    ds = xr.Dataset(
        coords={"longitude": dummy_ds.lon.values, "latitude": dummy_ds.lat.values}
    )

    expected = expected_mask_2D().rename(lat="latitude", lon="longitude")

    result = dummy_region.mask(ds.longitude, ds.latitude, method=method)

    xr.testing.assert_equal(result, expected)


@pytest.mark.parametrize("method", MASK_METHODS)
def test_mask_poly_z_value(method):

    outl1 = Polygon(((0, 0, 1), (0, 1, 1), (1, 1.0, 1), (1, 0, 1)))
    outl2 = Polygon(((0, 1, 1), (0, 2, 1), (1, 2.0, 1), (1, 1, 1)))
    r_z = Regions([outl1, outl2])

    expected = expected_mask_2D()
    result = r_z.mask(dummy_ds, method=method)

    xr.testing.assert_equal(result, expected)


@pytest.mark.parametrize("method", MASK_METHODS)
def test_mask_xarray_name(method):

    msk = dummy_region.mask(dummy_ds, method=method)
    assert msk.name == "mask"


@pytest.mark.parametrize("ndims", [(2, 1), (1, 2)])
def test_mask_unequal_ndim(ndims):

    lon = np.arange(ndims[0] * 2).reshape(ndims[0] * (2,))
    lat = np.arange(ndims[1] * 2).reshape(ndims[1] * (2,))

    with pytest.raises(ValueError, match="Equal number of dimensions required"):
        dummy_region.mask(lon, lat)


def test_mask_unequal_2D_shapes():

    lon = np.zeros(shape=(2, 3))
    lat = np.zeros(shape=(2, 4))

    with pytest.raises(
        ValueError, match="2D lon and lat coordinates need to have the same shape"
    ):
        dummy_region.mask(lon, lat)


@pytest.mark.parametrize("ndim", [0, 3, 4])
def test_mask_ndim_ne_1_2(ndim):

    lon = np.zeros(shape=ndim * (2,))
    lat = np.zeros(shape=ndim * (2,))

    with pytest.raises(ValueError, match="1D or 2D data required"):
        dummy_region.mask(lon, lat)


@pytest.mark.parametrize("lon_name", ["lon", "longitude"])
@pytest.mark.parametrize("lat_name", ["lat", "latitude"])
@pytest.mark.parametrize("method", MASK_METHODS)
def test_mask_obj(lon_name, lat_name, method):

    expected = expected_mask_2D().rename(lat=lat_name, lon=lon_name)

    obj = {lon_name: dummy_ds.lon.values, lat_name: dummy_ds.lat.values}
    result = dummy_region.mask(obj, method=method, lon_name=lon_name, lat_name=lat_name)

    xr.testing.assert_equal(result, expected)


@pytest.mark.filterwarnings("ignore:No gridpoint belongs to any region.")
@pytest.mark.parametrize("method", MASK_METHODS)
def test_mask_wrap(method):

    # create a test case where the outlines and the lon coordinates
    # are different

    # outline 0..359.9
    outl1 = ((359, 0), (359, 1), (0, 1.0), (0, 0))
    outl2 = ((359, 1), (359, 2), (0, 2.0), (0, 1))
    outlines = [outl1, outl2]

    r = Regions(outlines)

    # lon -180..179.9
    lon = [-1.5, -0.5]
    lat = [0.5, 1.5]

    result = r.mask(lon, lat, method=method, wrap_lon=False)
    assert result.isnull().all()

    # this is the wrong wrapping
    result = r.mask(lon, lat, method=method, wrap_lon=180)
    assert result.isnull().all()

    expected = expected_mask_2D(coords={"lon": lon, "lat": lat})

    # determine the wrap automatically
    result = r.mask(lon, lat, method=method, wrap_lon=True)
    xr.testing.assert_equal(result, expected)

    # determine the wrap by hand
    result = r.mask(lon, lat, method=method, wrap_lon=360)
    xr.testing.assert_equal(result, expected)


@pytest.mark.filterwarnings("ignore:No gridpoint belongs to any region.")
@pytest.mark.parametrize("meth", ["mask", "mask_3D"])
def test_wrap_lon_no_error_wrap_lon_false(meth):

    # regions that exceed 360° longitude
    r = Regions([[[-180, 0], [-180, 10], [360, 10], [360, 0]]], numbers=[1])

    # lons that exceed 360° longitude
    lon = np.arange(-175, 360, 2.5)
    lat = np.arange(10, 1, -3)

    mask = getattr(r, meth)(lon, lat, wrap_lon=False)

    # the region index is 1 -> thus this works for 2D and 3D masks
    assert (mask == 1).all()
    np.testing.assert_equal(lon, mask.lon)
    np.testing.assert_equal(lat, mask.lat)

    # -180° is not special cased (no _mask_edgepoints_shapely)
    lon = [-180]
    mask = getattr(r, meth)(lon, lat, wrap_lon=False)
    assert (mask != 1).all()
    np.testing.assert_equal(lon, mask.lon)
    np.testing.assert_equal(lat, mask.lat)


@pytest.mark.parametrize("meth", ["mask", "mask_3D"])
def test_wrap_lon_error_wrap_lon(meth):

    # regions that exceed 360° longitude
    r = Regions([[[-180, 0], [-180, 10], [360, 10], [360, 0]]])

    # lons that exceed 360° longitude
    lon = np.arange(-180, 360, 2.5)
    lat = np.arange(10, 1, -3)

    with pytest.raises(ValueError, match="Set `wrap_lon=False` to skip this check."):
        getattr(r, meth)(lon, lat)


@pytest.mark.parametrize("method", MASK_METHODS)
@pytest.mark.parametrize(
    "lon, extent",
    (
        ([358.5, 359.5], (-180, -1)),
        ([-1.5, -0.5], (-180, -1)),
        ([-1.5, -0.5], (359, 0)),
        ([358.5, 359.5], (359, 0)),
    ),
)
def test_mask_autowrap(method, lon, extent):

    # outlines and lon are different - or the same - should work either way

    lat = [0.5, 1.5]

    r_from, r_to = extent
    outl1 = ((r_from, 0), (r_from, 1), (r_to, 1.0), (r_to, 0))
    outl2 = ((r_from, 1), (r_from, 2), (r_to, 2.0), (r_to, 1))
    r = Regions([outl1, outl2])

    expected = expected_mask_2D(coords={"lon": lon, "lat": lat})

    result = r.mask(lon, lat, method=method)
    xr.testing.assert_equal(result, expected)


def test_mask_wrong_method():

    msg = "Method must be None or one of 'rasterize', 'shapely' and 'pygeos'."
    with pytest.raises(ValueError, match=msg):
        dummy_region.mask(dummy_ds, method="wrong")


@pytest.mark.parametrize("method", MASK_METHODS)
def test_mask_2D_overlap_error(method):

    # make a copy to ensure dummy_region_overlap.overlap is not overwritten
    region = copy.copy(dummy_region_overlap)
    expected = expected_mask_2D(a=1, b=2)

    match = "Creating a 2D mask with overlapping regions yields wrong results"
    with pytest.raises(ValueError, match=match):
        region.mask(dummy_ds, method=method)

    region.overlap = False
    result = region.mask(dummy_ds, method=method)

    xr.testing.assert_equal(result, expected)


@pytest.mark.parametrize("drop", [True, False])
@pytest.mark.parametrize("method", MASK_METHODS)
def test_mask_3D_overlap(drop, method):

    expected = expected_mask_3D(drop=drop, overlap=True)
    result = dummy_region_overlap.mask_3D(dummy_ds, drop=drop, method=method)

    xr.testing.assert_equal(result, expected)


@pytest.mark.parametrize("method", MASK_METHODS)
def test_mask_3D_overlap_empty(method):

    match = "No gridpoint belongs to any region. "

    lon = lat = [10, 11]
    with pytest.warns(UserWarning, match=match + "Returning an empty mask"):
        result = dummy_region_overlap.mask_3D(lon, lat, drop=True, method=method)

    coords = {"lat": lat, "lon": lon}
    expected = expected_mask_3D(False, coords=coords, overlap=True).isel(
        region=slice(0, 0)
    )

    assert result.shape == (0, 2, 2)
    xr.testing.assert_equal(result, expected)

    with pytest.warns(UserWarning, match=match + "Returning an all-False mask."):
        result = dummy_region_overlap.mask_3D(lon, lat, drop=False, method=method)

    assert result.shape == (4, 2, 2)
    assert not result.any()


# ======================================================================

# test 2D array
lon_2D = [[0.5, 1.5], [0.5, 1.5]]
lat_2D = [[0.5, 0.5], [1.5, 1.5]]


@pytest.mark.parametrize("method", MASK_METHODS_IRREGULAR)
def test_mask_2D(method):

    dims = ("lat_idx", "lon_idx")
    coords = {"lat": (dims, lat_2D), "lon": (dims, lon_2D)}

    expected = expected_mask_2D(coords=coords, dims=dims)
    result = dummy_region.mask(lon_2D, lat_2D, method=method)

    xr.testing.assert_equal(result, expected)


@pytest.mark.parametrize("lon", [lon_2D, [0, 1, 3], 0])
@pytest.mark.parametrize("lat", [lat_2D, [0, 1, 3], 0])
def test_mask_rasterize_irregular(lon, lat):

    with pytest.raises(ValueError, match="`lat` and `lon` must be equally spaced"):
        dummy_region.mask(lon, lat, method="rasterize")


@pytest.mark.parametrize("method", MASK_METHODS_IRREGULAR)
def test_mask_xarray_in_out_2D(method):
    # create xarray DataArray with 2D dims

    coords = {
        "lat_1D": [1, 2],
        "lon_1D": [1, 2],
        "lat_2D": (("lat_1D", "lon_1D"), lat_2D),
        "lon_2D": (("lat_1D", "lon_1D"), lon_2D),
    }

    data = xr.Dataset(coords=coords)

    expected = expected_mask_2D(coords=coords, dims=("lat_1D", "lon_1D"))
    result = dummy_region.mask(data.lon_2D, data.lat_2D, method=method)

    xr.testing.assert_equal(result, expected)


@pytest.mark.parametrize("lon_start", [0, 1, -5])
@pytest.mark.parametrize("dlon", [1, 2])
@pytest.mark.parametrize("lat_start", [0, 1, -5])
@pytest.mark.parametrize("dlat", [1, 2])
def test_transform_from_latlon(lon_start, dlon, lat_start, dlat):

    lon = np.arange(lon_start, 20, dlon)
    lat = np.arange(lat_start, 20, dlat)

    r = _transform_from_latlon(lon, lat)

    assert isinstance(r, Affine)

    expected = np.array(
        [dlon, 0, lon_start - dlon / 2, 0, dlat, lat_start - dlat / 2, 0, 0, 1]
    )

    assert np.allclose(np.array(r), expected)


@pytest.mark.parametrize("a, b", [(0, 1), (4, 5)])
@pytest.mark.parametrize("fill", [np.NaN, 3])
def test_rasterize(a, b, fill):

    expected = expected_mask_2D(a=a, b=b, fill=fill)

    result = _mask_rasterize(
        dummy_ds.lon, dummy_ds.lat, dummy_region.polygons, numbers=[a, b, -1], fill=fill
    )

    np.testing.assert_equal(result, expected)


@pytest.mark.parametrize("method", MASK_METHODS)
def test_mask_empty(method):

    lon = lat = [10, 11]
    with pytest.warns(UserWarning, match="No gridpoint belongs to any region."):
        result = dummy_region.mask(lon, lat, method=method)

    expected = expected_mask_2D(coords={"lon": lon, "lat": lat})

    xr.testing.assert_equal(result, expected * np.NaN)


# =============================================================================
# =============================================================================
# test unstructured


@pytest.mark.parametrize("method", MASK_METHODS_IRREGULAR)
def test_mask_unstructured(method):
    """Test for unstructured output."""
    lat = [0.5, 0.5, 1.5, 1.5]
    lon = [0.5, 1.5, 0.5, 1.5]

    coords = {"lon": ("cells", lon), "lat": ("cells", lat)}
    grid = xr.Dataset(coords=coords)

    result = dummy_region.mask(grid, method=method)
    expected = expected_mask_2D(flatten=True, coords=coords, dims="cells")

    xr.testing.assert_equal(result, expected)


# =============================================================================
# =============================================================================
# test mask_3D: only basics (same algorithm as mask)


@pytest.mark.parametrize("drop", [True, False])
@pytest.mark.parametrize("method", MASK_METHODS)
def test_mask_3D(drop, method):

    expected = expected_mask_3D(drop)
    result = dummy_region.mask_3D(dummy_ds.lon, dummy_ds.lat, drop=drop, method=method)

    xr.testing.assert_equal(result, expected)


@pytest.mark.parametrize("method", MASK_METHODS)
def test_mask_3D_empty(method):

    match = "No gridpoint belongs to any region. "

    lon = lat = [10, 11]
    with pytest.warns(UserWarning, match=match + "Returning an empty mask"):
        result = dummy_region.mask_3D(lon, lat, drop=True, method=method)

    coords = {"lat": lat, "lon": lon}
    expected = expected_mask_3D(False, coords=coords).isel(region=slice(0, 0))

    assert result.shape == (0, 2, 2)
    xr.testing.assert_equal(result, expected)

    with pytest.warns(UserWarning, match=match + "Returning an all-False mask."):
        result = dummy_region.mask_3D(lon, lat, drop=False, method=method)

    assert result.shape == (3, 2, 2)
    assert not result.any()


@pytest.mark.parametrize("lon_name", ["lon", "longitude"])
@pytest.mark.parametrize("lat_name", ["lat", "latitude"])
@pytest.mark.parametrize("drop", [True, False])
@pytest.mark.parametrize("method", MASK_METHODS)
def test_mask_3D_obj(lon_name, lat_name, drop, method):

    expected = expected_mask_3D(drop).rename(lon=lon_name, lat=lat_name)

    obj = dummy_ds.rename(lon=lon_name, lat=lat_name)
    result = dummy_region.mask_3D(
        obj, method=method, drop=drop, lon_name=lon_name, lat_name=lat_name
    )

    xr.testing.assert_equal(result, expected)


@pytest.mark.parametrize("meth", ["mask", "mask_3D"])
def test_mask_warn_radian(meth):

    lon = dummy_ds.lon.copy()
    lat = dummy_ds.lat.copy()
    mask_func = getattr(dummy_region, meth)

    with assert_no_warnings():
        mask_func(lon, lat)

    lon.attrs["units"] = "radian"
    with pytest.warns(UserWarning, match="given as 'radian'"):
        mask_func(lon, lat)

    lat.attrs["units"] = "radian"
    with pytest.warns(UserWarning, match="given as 'radian'"):
        mask_func(lon, lat)

    # no warnings with 'wrap_lon=False'
    with assert_no_warnings():
        mask_func(lon, lat, wrap_lon=False)


# =============================================================================
# =============================================================================
# =============================================================================

# create a region such that the edge falls exactly on the lat/ lon coordinates
# ===

ds_US_180 = create_lon_lat_dataarray_from_bounds(*(-161, -29, 2), *(75, 13, -2))
ds_US_360 = create_lon_lat_dataarray_from_bounds(
    *(360 + -161, 360 + -29, 2), *(75, 13, -2)
)

outline_180 = np.array([[-100.0, 50.0], [-100.0, 28.0], [-80.0, 28.0], [-80.0, 50.0]])
outline_360 = outline_180 + [360, 0]

outline_hole_180 = np.array(
    [[-86.0, 44.0], [-86.0, 34.0], [-94.0, 34.0], [-94.0, 44.0]]
)
outline_hole_360 = outline_hole_180 + [360, 0]


r_US_180_ccw = Regions([outline_180])  # counter clockwise
r_US_180_cw = Regions([outline_180[::-1]])  # clockwise

r_US_360_ccw = Regions([outline_360])  # counter clockwise
r_US_360_cw = Regions([outline_360[::-1]])  # clockwise

# define poylgon with hole
poly = Polygon(outline_180, [outline_hole_180])
r_US_hole_180_cw = Regions([poly])  # clockwise
poly = Polygon(outline_180, [outline_hole_180[::-1]])
r_US_hole_180_ccw = Regions([poly])  # counter clockwise

poly = Polygon(outline_360, [outline_hole_360])
r_US_hole_360_cw = Regions([poly])  # clockwise
poly = Polygon(outline_360, [outline_hole_360[::-1]])
r_US_hole_360_ccw = Regions([poly])  # counter clockwise


def _expected_rectangle(ds, lon_min, lon_max, lat_min, lat_max, is_360):

    if is_360:
        lon_min += 360
        lon_max += 360

    LON = ds.LON
    LAT = ds.LAT

    expected = (LAT > lat_min) & (LAT <= lat_max)
    return expected & (LON > lon_min) & (LON <= lon_max)


def expected_mask_edge(ds, is_360, number=0, fill=np.NaN):

    expected = _expected_rectangle(ds, -100, -80, 28, 50, is_360)

    # set number and fill value
    expected = expected.where(expected, fill)
    expected = expected.where(expected != 1, number)

    coords = {"lat": ds.lat, "lon": ds.lon}
    expected = xr.DataArray(expected, dims=("lat", "lon"), coords=coords)
    return expected


def expected_mask_interior_and_edge(ds, is_360, number=0, fill=np.NaN):

    expected_outerior = _expected_rectangle(ds, -100, -80, 28, 50, is_360)
    expected_interior = _expected_rectangle(ds, -94, -86, 34, 44, is_360)

    expected = expected_outerior & ~expected_interior

    # set number and fill value
    expected = expected.where(expected, fill)
    expected = expected.where(expected != 1, number)

    coords = {"lat": ds.lat, "lon": ds.lon}
    expected = xr.DataArray(expected, dims=("lat", "lon"), coords=coords)
    return expected


@pytest.mark.parametrize("method", MASK_METHODS)
@pytest.mark.parametrize(
    "regions", [r_US_180_ccw, r_US_180_cw, r_US_360_ccw, r_US_360_cw]
)
@pytest.mark.parametrize("ds_US, is_360", [(ds_US_180, False), (ds_US_360, True)])
def test_mask_edge(method, regions, ds_US, is_360):

    expected = expected_mask_edge(ds_US, is_360)
    result = regions.mask(ds_US, method=method)

    xr.testing.assert_equal(result, expected)


@pytest.mark.parametrize("method", MASK_METHODS)
@pytest.mark.parametrize(
    "regions",
    [r_US_hole_180_cw, r_US_hole_180_ccw, r_US_hole_360_cw, r_US_hole_360_ccw],
)
@pytest.mark.parametrize("ds_US, is_360", [(ds_US_180, False), (ds_US_360, True)])
def test_mask_interior_and_edge(method, regions, ds_US, is_360):

    expected = expected_mask_interior_and_edge(ds_US, is_360)
    result = regions.mask(ds_US, method=method)

    xr.testing.assert_equal(result, expected)


@pytest.mark.xfail(
    raises=AssertionError, reason="https://github.com/mapbox/rasterio/issues/1844"
)
def test_rasterize_edge():

    lon = ds_US_180.lon
    lat = ds_US_180.lat

    expected = expected_mask_edge(ds_US_180, is_360=False)
    result = _mask_rasterize_no_offset(lon, lat, r_US_180_ccw.polygons, numbers=[0])

    np.testing.assert_equal(result, expected)


ds_for_45_deg = create_lon_lat_dataarray_from_bounds(*(-0.5, 16, 1), *(10.5, -0.5, -1))

# add a small offset to y to avoid https://github.com/mapbox/rasterio/issues/1844
outline_45_deg = np.array([[0, 10.1], [0, 0.1], [5.1, 0.1], [15.1, 10.1]])

r_45_deg_ccw = Regions([outline_45_deg])
r_45_deg_cw = Regions([outline_45_deg[::-1]])


@pytest.mark.parametrize("regions", [r_45_deg_ccw, r_45_deg_cw])
def test_deg45_rasterize_shapely_equal(regions):
    # https://github.com/regionmask/regionmask/issues/80

    shapely = regions.mask(ds_for_45_deg, method="shapely")
    rasterize = regions.mask(ds_for_45_deg, method="rasterize")

    xr.testing.assert_equal(shapely, rasterize)

    if has_pygeos:
        pygeos = regions.mask(ds_for_45_deg, method="pygeos")
        xr.testing.assert_equal(pygeos, rasterize)


@pytest.mark.parametrize("regions", [r_45_deg_ccw, r_45_deg_cw])
def test_deg45_rasterize_offset_equal(regions):
    # https://github.com/regionmask/regionmask/issues/80

    polygons = regions.polygons
    lon = ds_for_45_deg.lon
    lat = ds_for_45_deg.lat

    result_no_offset = _mask_rasterize_no_offset(lon, lat, polygons, numbers=[0])
    result_offset = _mask_rasterize(lon, lat, polygons, numbers=[0])

    np.testing.assert_equal(result_no_offset, result_offset)


# =============================================================================

# the whole globe -> can be re-arranged (_mask_rasterize_flip)
ds_GLOB_360 = create_lon_lat_dataarray_from_bounds(*(0, 360, 2), *(75, 13, -2))
# not all lon -> must be masked twice (_mask_rasterize_split)
ds_GLOB_360_part = create_lon_lat_dataarray_from_bounds(*(0, 300, 2), *(75, 13, -2))


@pytest.mark.parametrize("ds_360", [ds_GLOB_360, ds_GLOB_360_part])
@pytest.mark.parametrize("regions_180", [r_US_180_ccw, r_US_180_cw])
def test_rasterize_on_split_lon(ds_360, regions_180):
    # https://github.com/regionmask/regionmask/issues/127

    # using regions_180 and ds_360 lon must be wrapped, making it
    # NOT equally_spaced
    result = regions_180.mask(ds_360, method="rasterize")

    expected = expected_mask_edge(ds_360, is_360=True)
    xr.testing.assert_equal(result, expected)

    expected_shapely = regions_180.mask(ds_360, method="shapely")
    xr.testing.assert_equal(result, expected_shapely)


def test_rasterize_on_split_lon_asymmetric():
    # https://github.com/regionmask/regionmask/issues/266

    # for _mask_rasterize_flip: split_point not in the middle
    lon = np.hstack([np.arange(-90, 20, 2), np.arange(-180, -90, 2)])
    lat = np.arange(75, 13, -2)
    ds = xr.Dataset(coords=dict(lon=lon, lat=lat))

    assert _determine_method(ds.lon, ds.lat) == "rasterize_flip"

    result = r_US_180_cw.mask(ds, method="rasterize")
    expected = r_US_180_cw.mask(ds, method="shapely")
    xr.testing.assert_equal(result, expected)


METHOD_IRREGULAR = "pygeos" if has_pygeos else "shapely"

if has_shapely_2:
    METHOD_IRREGULAR = "shapely2"
elif has_pygeos:
    METHOD_IRREGULAR = "pygeos"
else:
    METHOD_IRREGULAR = "shapely"


METHODS = {
    0: "rasterize",
    1: "rasterize_flip",
    2: "rasterize_split",
    3: METHOD_IRREGULAR,
}

equal = np.arange(0.5, 360)
grid_2D = np.arange(10).reshape(2, 5)
un_equal = [0, 1, 2, 4, 5, 6.1]
close_to_equal = equal + np.random.randn(*equal.shape) * 10**-6


@pytest.mark.parametrize(
    "lon, m_lon",
    [
        (equal, 0),
        (close_to_equal, 0),
        (_wrapAngle(equal), 1),
        (_wrapAngle(equal)[:-1], 2),
        ([1], 3),
        (grid_2D, 3),
        (un_equal, 3),
    ],
)
@pytest.mark.parametrize(
    "lat, m_lat",
    [(equal, 0), (close_to_equal, 0), ([1], 3), (grid_2D, 3), (un_equal, 3)],
)
def test_determine_method(lon, m_lon, lat, m_lat):

    expected = METHODS[max((m_lon, m_lat))]

    assert _determine_method(lon, lat) == expected


# =============================================================================
# =============================================================================
# =============================================================================

# ensure a global region includes all gridpoints - also the ones at
# 0°E/ -180°E and -90°N (#GH159)

outline_GLOB_180 = np.array(
    [[-180.0, 90.0], [-180.0, -90.0], [180.0, -90.0], [180.0, 90.0]]
)
outline_GLOB_360 = outline_GLOB_180 + [180, 0]

r_GLOB_180 = Regions([outline_GLOB_180])
r_GLOB_360 = Regions([outline_GLOB_360])

lon180 = np.arange(-180, 180, 10)
lon360 = np.arange(0, 360, 10)


@pytest.mark.parametrize("method", MASK_METHODS)
@pytest.mark.parametrize("regions", [r_GLOB_180, r_GLOB_360])
@pytest.mark.parametrize("lon", [lon180, lon360])
def test_mask_whole_grid(method, regions, lon):

    lat = np.arange(90, -91, -10)
    mask = regions.mask(lon, lat, method=method)

    assert (mask == 0).all()

    # with wrap_lon=False the edges are not masked
    mask = regions.mask(lon, lat, method=method, wrap_lon=False)
    assert mask.sel(lat=-90).isnull().all()


@pytest.mark.parametrize("method", MASK_METHODS)
@pytest.mark.parametrize("regions", [r_GLOB_180, r_GLOB_360])
def test_mask_whole_grid_unusual_lon(method, regions):
    # https://github.com/regionmask/regionmask/issues/213

    lat = np.arange(90, -91, -2.5)
    lon = np.arange(-300, 60, 2.5)
    mask = regions.mask(lon, lat, method=method)

    assert (mask == 0).all()


@pytest.mark.parametrize("method", MASK_METHODS)
@pytest.mark.parametrize("outline", [outline_GLOB_180, outline_GLOB_360])
@pytest.mark.parametrize("lon", [lon180, lon360])
def test_mask_whole_grid_overlap(method, outline, lon):

    regions = Regions([outline, outline], overlap=True)

    lat = np.arange(90, -91, -10)
    mask = regions.mask_3D(lon, lat, method=method)
    assert mask.all()

    # with wrap_lon=False the edges are not masked
    mask = regions.mask_3D(lon, lat, method=method, wrap_lon=False)
    assert not mask.sel(lat=-90).any()


def test_inject_mask_docstring():

    result = _inject_mask_docstring(True, True)

    assert "3D" in result
    assert "2D" not in result
    assert "drop :" in result
    assert "geodataframe" in result
    assert "overlap" in result

    result = _inject_mask_docstring(False, False)

    assert "2D" in result
    assert "3D" not in result
    assert "drop :" not in result
    assert "geodataframe" not in result
    assert "overlap" not in result<|MERGE_RESOLUTION|>--- conflicted
+++ resolved
@@ -19,11 +19,13 @@
 )
 from regionmask.core.utils import _wrapAngle, create_lon_lat_dataarray_from_bounds
 
-<<<<<<< HEAD
-from . import has_pygeos, has_shapely_2, requires_pygeos, requires_shapely_2
-=======
-from . import assert_no_warnings, has_pygeos, requires_pygeos
->>>>>>> ab320ca2
+from . import (
+    assert_no_warnings,
+    has_pygeos,
+    has_shapely_2,
+    requires_pygeos,
+    requires_shapely_2,
+)
 from .utils import (
     dummy_ds,
     dummy_region,
