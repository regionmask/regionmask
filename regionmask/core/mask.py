import warnings

import numpy as np
import shapely
import xarray as xr
from packaging.version import Version

from regionmask.core.coords import _get_coords
from regionmask.core.utils import (
    _equally_spaced_on_split_lon,
    _find_splitpoint,
    _is_180,
    _is_numeric,
    _sample_coords,
    _total_bounds,
    _wrapAngle,
    equally_spaced,
    unpackbits,
)

_MASK_DOCSTRING_TEMPLATE = """\
create a {nd} {qualifier} mask of a set of regions for the given lat/ lon grid

Parameters
----------
{gp_doc}lon_or_obj : object or array_like
    Can either be a longitude array and then ``lat`` needs to be
    given. Or an object where the longitude and latitude can be
    retrieved from, either using cf_xarray or by the names "lon"
    and "lat". See also ``use_cf``.

lat : array_like, optional
    If ``lon_or_obj`` is a longitude array, the latitude needs to be
    passed.

{drop_doc}{numbers_doc}wrap_lon : None | bool | 180 | 360, default: None
    Whether to wrap the longitude around, inferred automatically.
    If the regions and the provided longitude do not have the same
    base (i.e. one is -180..180 and the other 0..360) one of them
    must be wrapped. This can be achieved with wrap_lon:

    - ``None``: autodetects whether the longitude needs to be wrapped
    - ``False``: nothing is done. This is useful when working with coordinates that are
      not in lat/ lon format.
    - ``True``: longitude data is wrapped to `[0, 360[` if its minimum is smaller than 0
      and wrapped to `[-180, 180[` if its maximum is larger than 180.
    - ``180``: Wraps longitude coordinates to `[-180, 180[`
    - ``360``: Wraps longitude coordinates to `[0, 360[`

{overlap}{flags}use_cf : bool, default: None
    Whether to use ``cf_xarray`` to infer the names of the x and y coordinates. If None
    uses cf_xarray if the coord names are unambiguous. If True requires cf_xarray if
    False does not use cf_xarray.

Returns
-------
mask_{nd} : {dtype} xarray.DataArray

See Also
--------
{see_also}

References
----------
See https://regionmask.readthedocs.io/en/stable/notebooks/method.html
"""

_GP_DOCSTRING = """\
geodataframe : GeoDataFrame or GeoSeries
    Object providing the region definitions (polygons).

"""

_NUMBERS_DOCSTRING = """\
numbers : str, optional
    Name of the column to use for numbering the regions.
    This column must not have duplicates. If None (default),
    takes ``geodataframe.index.values``.

"""


_DROP_DOCSTRING = """\
drop : boolean, default: True
    If True (default) drops slices where all elements are False (i.e no
    gridpoints are contained in a region). If False returns one slice per
    region.

"""

_OVERLAP_DOCSTRING = """\
overlap : bool | None, default: None
    Indicates if (some of) the regions overlap.

    - If True ``mask_3D_geopandas`` ensures overlapping regions are correctly assigned
      to grid points, while ``mask_geopandas`` raises an Error (because overlapping
      regions cannot be represented by a 2 dimensional mask).
    - If False assumes non-overlapping regions. Grid points are silently assigned to the
      region with the higher number.
    - If None (default) checks if any gridpoint belongs to more than one region.
      If this is the case ``mask_3D_geopandas`` correctly assigns them and ``mask_geopandas``
      raises an Error.

"""

_FLAG_DOCSTRING = """\
flag : str, default: "abbrevs"
    Indicates if the "abbrevs" (abbreviations) or "names" should be added as
    `flag_values` and `flag_meanings` to the attributes (`attrs`) of the mask. If None
    nothing is added. Using cf_xarray these can be used to select single
    (``mask.cf == "CNA"``) or multiple (``mask.cf.isin``) regions. Note that spaces are
    replaced by underscores.

"""


def _inject_mask_docstring(*, which, is_gpd):

    qualifier = {"2D": "float", "3D": "boolean", "frac": "fractional"}[which]

    dtype = {"2D": "float", "3D": "boolean", "frac": "float"}[which]

    is_3D = which in ["3D", "frac"]

    nd = "3D" if is_3D else "2D"
    drop_doc = _DROP_DOCSTRING if is_3D else ""
    numbers_doc = _NUMBERS_DOCSTRING if is_gpd else ""
    gp_doc = _GP_DOCSTRING if is_gpd else ""
    overlap = _OVERLAP_DOCSTRING if is_gpd else ""
    flags = _FLAG_DOCSTRING if not (is_gpd or is_3D) else ""

    see_also = {
        "2D": "Regions.mask_3D, Regions.mask_3D_frac_approx",
        "3D": "Regions.mask, Regions.mask_3D_frac_approx",
        "frac": "Regions.mask, Regions.mask_3D",
    }[which]

    mask_docstring = _MASK_DOCSTRING_TEMPLATE.format(
        qualifier=qualifier,
        dtype=dtype,
        nd=nd,
        drop_doc=drop_doc,
        numbers_doc=numbers_doc,
        gp_doc=gp_doc,
        overlap=overlap,
        flags=flags,
        see_also=see_also,
    )

    return mask_docstring


def _mask(
    polygons,
    numbers,
    lon_or_obj,
    lat=None,
    method=None,
    wrap_lon=None,
    as_3D=False,
    use_cf=None,
<<<<<<< HEAD
    all_touched=False,
):
=======
) -> xr.DataArray:
>>>>>>> 0d781702
    """
    internal function to create a mask
    """

    if not _is_numeric(numbers):
        raise ValueError("'numbers' must be numeric")

    lon, lat = _get_coords(lon_or_obj, lat, "lon", "lat", use_cf)

    # determine whether unstructured grid
    # have to do this before np.asarray
    is_unstructured = False
    if isinstance(lon, xr.DataArray) and isinstance(lat, xr.DataArray):
        if lon.ndim == 1 and lat.ndim == 1:
            if lon.name != lon.dims[0] and lat.name != lat.dims[0]:
                is_unstructured = True

        has_radians = any(c.attrs.get("units") == "radian" for c in (lon, lat))
        if has_radians and wrap_lon is not False:
            warnings.warn(
                "lon or lat is given as 'radian' (see the 'units' attrs). Should they "
                "be converted to degree?"
            )

    lon_arr = np.asarray(lon, dtype=float)
    lat_arr = np.asarray(lat, dtype=float)

    # automatically detect whether wrapping is necessary
    if wrap_lon is None:

        lon_bounds = _total_bounds(polygons)[::2]

        regions_is_180 = _is_180(
            *lon_bounds, msg_add="Set `wrap_lon=False` to skip this check."
        )

        wrap_lon_ = 180 if regions_is_180 else 360
    else:
        wrap_lon_ = wrap_lon

    if wrap_lon_:
        lon_arr = _wrapAngle(lon_arr, wrap_lon_, is_unstructured=is_unstructured)

    if method == "pygeos":
        raise ValueError("pygeos is no longer supported")

    if method not in (None, "rasterize", "shapely"):
        msg = "Method must be None or one of 'rasterize', and 'shapely'."
        raise ValueError(msg)

    if method is not None:
        # warn private v0.10.0
        warnings.warn(
            "The ``method`` argument is internal and  will be removed in the future."
            " Setting the ``method`` (i.e. backend) should not be necessary. Please"
            " raise an issue if you require it.",
            FutureWarning,
            stacklevel=5,
        )

    if method is None:
        method = _determine_method(lon_arr, lat_arr)
    elif method == "rasterize":
        method = _determine_method(lon_arr, lat_arr)
        if "rasterize" not in method:
            msg = "`lat` and `lon` must be equally spaced to use `method='rasterize'`"
            raise ValueError(msg)

    if all_touched:
        if "rasterize" not in method:
            raise ValueError(
                "regularly-spaced coordinates are required to use ``all_touched``"
            )
        import rasterio

        if Version(rasterio.__gdal_version__) < Version("3.8.2"):
            raise NotImplementedError(
                "Using ``all_touched`` requires gdal v3.8.2 or higher. (See "
                "``rasterio.__gdal_version__``)"
            )

        # the regions most likely will overlap
        as_3D = True

    kwargs = {}
    if method == "rasterize":
        mask_func = _mask_rasterize
        kwargs = {"all_touched": all_touched}
    elif method == "rasterize_flip":
        mask_func = _mask_rasterize_flip
        kwargs = {"all_touched": all_touched}
    elif method == "rasterize_split":
        mask_func = _mask_rasterize_split
        kwargs = {"all_touched": all_touched}
    elif method == "shapely":
        mask_func = _mask_shapely  # type:ignore[assignment]
        kwargs = {"is_unstructured": is_unstructured}

    mask = mask_func(lon_arr, lat_arr, polygons, numbers=numbers, as_3D=as_3D, **kwargs)

    # not False required
    if wrap_lon is not False and not all_touched:
        # treat the points at -180°E/0°E and -90°N
        mask = _mask_edgepoints_shapely(
            mask,
            lon_arr,
            lat_arr,
            polygons,
            numbers,
            is_unstructured=is_unstructured,
            as_3D=as_3D,
        )

    return _mask_to_dataarray(mask, lon, lat)


class InvalidCoordsError(ValueError):
    pass


def _mask_3D_frac_approx(
    polygons,
    numbers,
    lon_or_obj,
    lat=None,
    drop=True,
    wrap_lon=None,
    overlap=None,
    use_cf=None,
) -> xr.DataArray:

    # directly creating 3D masks seems to be faster in general (strangely due to the
    # memory layout of the reshaped mask)
    as_3D = True
    n = 10

    lon, lat = _get_coords(lon_or_obj, lat, "lon", "lat", use_cf)
    backend = _determine_method(lon, lat)

    if backend not in ("rasterize", "rasterize_flip"):
        raise InvalidCoordsError("'lon' and 'lat' must be 1D and equally spaced.")

    if np.nanmin(lat) < -90 or np.nanmax(lat) > 90:
        raise InvalidCoordsError("lat must be between -90 and +90")

    lon_sampled, lat_sampled = _sample_coords(lon), _sample_coords(lat)

    ds = xr.Dataset(coords={"lon": lon_sampled, "lat": lat_sampled})

    mask_sampled = _mask(
        polygons,
        numbers,
        ds.lon,
        ds.lat,
        wrap_lon=wrap_lon,
        as_3D=as_3D,
        use_cf=use_cf,
    ).values

    mask_reshaped = mask_sampled.reshape(-1, lat.size, n, lon.size, n)
    mask = mask_reshaped.mean(axis=(2, 4))

    # maybe fix edges as 90°N/ S
    sel = np.abs(lat_sampled) <= 90
    if wrap_lon is not False and sel.any():

        e1 = mask_reshaped[:, 0].mean(axis=(1, 3), where=sel[:n].reshape(-1, 1, 1))
        e2 = mask_reshaped[:, -1].mean(axis=(1, 3), where=sel[-n:].reshape(-1, 1, 1))

        mask[:, 0] = e1
        mask[:, -1] = e2

    mask = _mask_to_dataarray(mask, lon, lat, lon_name="lon", lat_name="lat")

    mask_3D = _3D_to_3D_mask(mask, numbers, drop)

    mask_3D.attrs = {"standard_name": "region"}

    return mask_3D


def _mask_2D(
    polygons,
    numbers,
    lon_or_obj,
    lat=None,
    method=None,
    wrap_lon=None,
    use_cf=None,
    overlap=None,
) -> xr.DataArray:

    # NOTE: this is already checked in Regions.mask, and mask_geopandas
    # double check here if this method is ever made public
    # if overlap:
    #     raise ValueError(
    #         "Creating a 2D mask with overlapping regions yields wrong results. "
    #         "Please use ``region.mask_3D(...)`` instead. "
    #         "To create a 2D mask anyway, set ``overlap=False``."
    #     )

    # if as_3D is not explicitly given - set it to True
    as_3D = overlap is None

    mask = _mask(
        polygons=polygons,
        numbers=numbers,
        lon_or_obj=lon_or_obj,
        lat=lat,
        method=method,
        wrap_lon=wrap_lon,
        use_cf=use_cf,
        as_3D=as_3D,
    )

    # only happens for (overlap == None)
    if as_3D:
        mask = _3D_to_2D_mask(mask, numbers)

    if np.all(np.isnan(mask)):
        msg = "No gridpoint belongs to any region. Returning an all-NaN mask."
        warnings.warn(msg, UserWarning, stacklevel=3)

    mask.attrs = {"standard_name": "region"}

    return mask


def _mask_3D(
    polygons,
    numbers,
    lon_or_obj,
    lat=None,
    drop=True,
    method=None,
    wrap_lon=None,
    overlap=None,
    use_cf=None,
<<<<<<< HEAD
    all_touched=False,
):
=======
) -> xr.DataArray:
>>>>>>> 0d781702

    as_3D = overlap or overlap is None or all_touched

    mask = _mask(
        polygons=polygons,
        numbers=numbers,
        lon_or_obj=lon_or_obj,
        lat=lat,
        method=method,
        wrap_lon=wrap_lon,
        as_3D=as_3D,
        use_cf=use_cf,
        all_touched=all_touched,
    )

    if as_3D:
        mask_3D = _3D_to_3D_mask(mask, numbers, drop)
    else:
        mask_3D = _2D_to_3D_mask(mask, numbers, drop)

    if overlap is None and (mask_3D.sum("region") > 1).any():
        warnings.warn(
            "Detected overlapping regions. As of v0.11.0 these are correctly taken into"
            " account. Note, however, that a different mask is returned than with older"
            " versions of regionmask. To suppress this warning, set `overlap=True` (to"
            " restore the old, incorrect, behaviour, set `overlap=False`)."
        )

    mask_3D.attrs = {"standard_name": "region"}

    return mask_3D


def _2D_to_3D_mask(mask, numbers, drop):
    # TODO: unify with _3D_to_3D_mask

    isnan = np.isnan(mask.values)

    if drop:
        numbers = np.unique(mask.values[~isnan])
        numbers = numbers.astype(int)

    # if no regions are found return a `0 x lat x lon` mask
    if len(numbers) == 0:
        mask_3D = mask.expand_dims("region", axis=0).sel(region=slice(0, 0))
        mask_3D = mask_3D.assign_coords(region=("region", numbers))

        warnings.warn(
            "No gridpoint belongs to any region. Returning an empty mask"
            f" with shape {mask.shape}",
            UserWarning,
            stacklevel=3,
        )

        return mask_3D

    mask_3D = [(mask == num) for num in numbers]
    mask_3D = xr.concat(mask_3D, dim="region", compat="override", coords="minimal")
    mask_3D = mask_3D.assign_coords(region=("region", numbers))

    if np.all(isnan):
        warnings.warn(
            "No gridpoint belongs to any region. Returning an all-False mask.",
            UserWarning,
            stacklevel=3,
        )

    return mask_3D


def _3D_to_3D_mask(mask_3D, numbers, drop):
    # TODO: unify with _2D_to_3D_mask

    any_masked = mask_3D.any(mask_3D.dims[1:])

    if drop:
        mask_3D = mask_3D.isel(region=any_masked)

        numbers = np.asarray(numbers)[any_masked.values]

    if len(numbers) == 0:

        mask_3D = mask_3D.assign_coords(region=("region", numbers))

        warnings.warn(
            "No gridpoint belongs to any region. Returning an empty mask"
            f" with shape {mask_3D.shape}",
            UserWarning,
            stacklevel=3,
        )
        return mask_3D

    mask_3D = mask_3D.assign_coords(region=("region", numbers))

    if not np.any(any_masked):
        warnings.warn(
            "No gridpoint belongs to any region. Returning an all-False mask.",
            UserWarning,
            stacklevel=3,
        )

    return mask_3D


def _3D_to_2D_mask(mask_3D, numbers):

    # NOTE: very similar to regionmask.core.utils.flatten_3D_mask

    is_masked = mask_3D.sum("region")

    if (is_masked > 1).any():
        raise ValueError(
            "Found overlapping regions for ``overlap=None``. Please create a 3D mask. "
            "You may want to explicitly set ``overlap`` to ``True`` or ``False``."
        )

    # reshape because region is the first dim
    numbers = np.asarray(numbers)

    # I transform so it broadcasts (mask_3D can actually be 2D for unstructured grids,
    # so reshape would need some logic)
    mask_2D = (mask_3D.T * numbers).T.sum("region")

    # mask all gridpoints not belonging to any region

    # older xarray versions do not have `keep_attrs` argument (needed to keep the name)
    # mask_2D = xr.where(is_masked, mask_2D, np.nan, keep_attrs=True)

    mask_2D.values = np.where(is_masked.values, mask_2D, np.nan)

    return mask_2D


def _determine_method(lon, lat):
    """find method to be used -> prefers faster methods"""

    if equally_spaced(lon, lat):
        return "rasterize"

    if _equally_spaced_on_split_lon(lon) and equally_spaced(lat):

        split_point = _find_splitpoint(lon)
        flipped_lon = np.hstack((lon[split_point:], lon[:split_point]))

        if equally_spaced(flipped_lon):
            return "rasterize_flip"
        else:
            return "rasterize_split"

    return "shapely"


def _mask_to_dataarray(mask, lon, lat, lon_name="lon", lat_name="lat"):

    if sum(isinstance(c, xr.DataArray) for c in (lon, lat)) == 1:
        raise ValueError("Cannot handle coordinates with mixed types!")

    if not isinstance(lon, xr.DataArray) or not isinstance(lat, xr.DataArray):
        lon, lat = _numpy_coords_to_dataarray(lon, lat, lon_name, lat_name)

    ds = lat.coords.merge(lon.coords)

    dims = xr.broadcast(lat, lon)[0].dims

    # unstructured grids are 1D
    if mask.ndim - 1 == len(dims):
        dims = ("region",) + dims

    return ds.assign(mask=(dims, mask)).mask


def _numpy_coords_to_dataarray(lon, lat, lon_name, lat_name):
    # TODO: simplify if passing lon_name and lat_name is no longer supported

    dims2D = (f"{lat_name}_idx", f"{lon_name}_idx")

    lon = np.asarray(lon)
    dims = dims2D if lon.ndim == 2 else lon_name
    lon = xr.Dataset(coords={lon_name: (dims, lon)})[lon_name]

    lat = np.asarray(lat)
    dims = dims2D if lat.ndim == 2 else lat_name
    lat = xr.Dataset(coords={lat_name: (dims, lat)})[lat_name]

    return lon, lat


def _mask_edgepoints_shapely(
    mask,
    lon,
    lat,
    polygons,
    numbers,
    is_unstructured=False,
    as_3D=False,
):

    LON, LAT, shape = _get_LON_LAT_shape(
        lon, lat, numbers, is_unstructured=is_unstructured, as_3D=as_3D
    )

    if as_3D:
        mask = mask.reshape(mask.shape[0], -1)
        # assume no points are assigned
        mask_unassigned = True
    else:
        mask = mask.flatten()
        mask_unassigned = np.isnan(mask)

    # find points at -180°E/0°E
    if np.nanmin(lon) < 0:
        LON_180W_or_0E = np.isclose(LON, -180.0) & mask_unassigned
    else:
        LON_180W_or_0E = np.isclose(LON, 0.0) & mask_unassigned

    # find points at -90°N
    LAT_90S = np.isclose(LAT, -90) & mask_unassigned

    borderpoints = LON_180W_or_0E | LAT_90S

    # return if there are no unassigned gridpoints at -180°E/0°E and -90°N
    if not borderpoints.any():
        return mask.reshape(shape)

    # add a tiny offset to get a consistent edge behaviour
    LON = LON[borderpoints] - 1 * 10**-8
    LAT = LAT[borderpoints] - 1 * 10**-10

    # wrap points LON_180W_or_0E: -180°E -> 180°E and 0°E -> 360°E
    LON[LON_180W_or_0E[borderpoints]] += 360
    # shift points at -90°N to -89.99...°N
    LAT[LAT_90S[borderpoints]] = -90 + 1 * 10**-10

    # "mask[borderpoints][sel] = number" does not work, need to use np.where
    idx = np.where(borderpoints)[0]

    polys = np.array(polygons).reshape(-1, 1)
    arr = shapely.contains_xy(polys, LON, LAT)

    if as_3D:
        for i in range(len(polygons)):
            mask[i, idx[arr[i, :]]] = True

    else:
        for i in range(len(polygons)):
            mask[idx[arr[i, :]]] = numbers[i]

    return mask.reshape(shape)


def _mask_shapely(
    lon, lat, polygons, numbers, fill=np.nan, is_unstructured=False, as_3D=False
):
    """create a mask using shapely.STRtree"""

    lon, lat = _parse_input(lon, lat, polygons, fill, numbers)

    LON, LAT, shape = _get_LON_LAT_shape(
        lon, lat, numbers, is_unstructured=is_unstructured, as_3D=as_3D
    )
    out = _get_out(shape, fill, as_3D=as_3D)

    # add a tiny offset to get a consistent edge behaviour
    LON = LON - 1 * 10**-8
    LAT = LAT - 1 * 10**-10

    # convert to points
    points = shapely.points(LON, LAT)

    tree = shapely.STRtree(points)
    a, b = tree.query(polygons, predicate="contains")

    if as_3D:
        for i in range(len(numbers)):
            out[i, b[a == i]] = True
    else:
        for i, number in enumerate(numbers):
            out[b[a == i]] = number

    return out.reshape(shape)


def _parse_input(lon, lat, coords, fill, numbers):

    lon = np.asarray(lon)
    lat = np.asarray(lat)

    n_coords = len(coords)

    if len(numbers) != n_coords:
        raise ValueError("`numbers` and `coords` must have the same length.")

    if fill in numbers:
        raise ValueError("The fill value should not be one of the region numbers.")

    return lon, lat


def _get_LON_LAT_shape(lon, lat, numbers, is_unstructured=False, as_3D=False):

    if lon.ndim != lat.ndim:
        raise ValueError(
            "Equal number of dimensions required, found "
            f"lon.ndim={lon.ndim} & lat.ndim={lat.ndim}."
        )

    ndim = lon.ndim

    if ndim == 2 and lon.shape != lat.shape:
        raise ValueError(
            "2D lon and lat coordinates need to have the same shape, found "
            f"lon.shape={lon.shape} & lat.shape={lat.shape}."
        )

    if is_unstructured:
        LON, LAT = lon, lat
    elif ndim == 1:
        LON, LAT = np.meshgrid(lon, lat)
    elif ndim == 2:
        LON, LAT = lon, lat
    else:
        raise ValueError(
            f"1D or 2D data required - found {ndim} dimensions. Use `squeeze` to remove"
            " axes of length 1 - e.g. `mask(lon.squeeze(), lat.squeeze())`."
        )

    shape = LON.shape

    if as_3D:
        shape = (len(numbers),) + shape

    LON, LAT = LON.ravel(), LAT.ravel()

    return LON, LAT, shape


def _get_out(shape, fill, as_3D):
    # create flattened output variable
    if as_3D:
        out = np.full(shape[:1] + (np.prod(shape[1:]).item(),), False, bool)
    else:
        out = np.full(np.prod(shape), fill, float)

    return out


def _transform_from_latlon(lon, lat):
    """perform an affine transformation to the latitude/longitude coordinates"""

    from affine import Affine

    lat = np.asarray(lat)
    lon = np.asarray(lon)

    d_lon = lon[1] - lon[0]
    d_lat = lat[1] - lat[0]

    trans = Affine.translation(lon[0] - d_lon / 2, lat[0] - d_lat / 2)
    scale = Affine.scale(d_lon, d_lat)
    return trans * scale


def _mask_rasterize_flip(
    lon, lat, polygons, numbers, fill=np.nan, as_3D=False, **kwargs
):

    split_point = _find_splitpoint(lon)
    flipped_lon = np.hstack((lon[split_point:], lon[:split_point]))

    mask = _mask_rasterize(
        flipped_lon, lat, polygons, numbers=numbers, as_3D=as_3D, **kwargs
    )

    # revert the mask
    return np.concatenate((mask[..., -split_point:], mask[..., :-split_point]), axis=-1)


def _mask_rasterize_split(
    lon, lat, polygons, numbers, fill=np.nan, as_3D=False, **kwargs
):

    split_point = _find_splitpoint(lon)
    lon_l, lon_r = lon[:split_point], lon[split_point:]

    mask_l = _mask_rasterize(
        lon_l, lat, polygons, numbers=numbers, as_3D=as_3D, **kwargs
    )
    mask_r = _mask_rasterize(
        lon_r, lat, polygons, numbers=numbers, as_3D=as_3D, **kwargs
    )

    return np.concatenate((mask_l, mask_r), axis=-1)


def _mask_rasterize(lon, lat, polygons, numbers, fill=np.nan, as_3D=False, **kwargs):

    if as_3D:
        return _mask_rasterize_3D_internal(lon, lat, polygons, **kwargs)

    return _mask_rasterize_internal(lon, lat, polygons, numbers, fill=fill, **kwargs)


def _mask_rasterize_3D_internal(lon, lat, polygons, **kwargs):

    # rasterize always returns a flat mask, so we use "bits" and MergeAlg.add to
    # determine overlapping regions. For three regions we use numbers 1, 2, 4 and then
    # 1 -> 1
    # 3 -> 1 & 2
    # 6 -> 2 & 4
    # etc

    import rasterio

    numbers = 2 ** np.arange(32)
    n_polygons = len(polygons)

    out = list()

    # rasterize only supports uint32 -> rasterize in batches of 32
    for i in range(np.ceil(n_polygons / 32).astype(int)):

        sel = slice(32 * i, 32 * (i + 1))

        result = _mask_rasterize_internal(
            lon,
            lat,
            polygons[sel],
            numbers[: min(32, n_polygons - i * 32)],
            fill=0,
            dtype=np.uint32,
            merge_alg=rasterio.enums.MergeAlg.add,
            **kwargs,
        )

        # disentangle the regions
        result = unpackbits(result, 32)

        # the region dim must be the first one
        result = result.transpose([2, 0, 1])
        out.append(result)

    return np.concatenate(out, axis=0)[:n_polygons, ...]


def _mask_rasterize_internal(lon, lat, polygons, numbers, fill=np.nan, **kwargs):
    """Rasterize a list of (geometry, fill_value) tuples onto the given coordinates.

    This only works for regularly spaced 1D lat and lon arrays.
    """

    lon, lat = _parse_input(lon, lat, polygons, fill, numbers)

    # subtract a tiny offset: https://github.com/mapbox/rasterio/issues/1844
    lon = lon - 1 * 10**-8
    lat = lat - 1 * 10**-10

    return _mask_rasterize_no_offset(lon, lat, polygons, numbers, fill, **kwargs)


def _mask_rasterize_no_offset(
    lon, lat, polygons, numbers, fill=np.nan, dtype=float, **kwargs
):
    """Rasterize a list of (geometry, fill_value) tuples onto the given coordinates.

    This only works for regularly spaced 1D lat and lon arrays.

    for internal use: does not check valitity of input
    """
    # TODO: use only this function once https://github.com/mapbox/rasterio/issues/1844
    # is resolved

    from rasterio import features

    shapes = zip(polygons, numbers)

    transform = _transform_from_latlon(lon, lat)
    out_shape = (len(lat), len(lon))

    # can remove once https://github.com/rasterio/rasterio/issues/3043 is fixed
    dtype = dtype if dtype is None else np.dtype(dtype).name

    raster = features.rasterize(
        shapes,
        out_shape=out_shape,
        fill=fill,
        transform=transform,
        dtype=dtype,
        **kwargs,
    )

    return raster<|MERGE_RESOLUTION|>--- conflicted
+++ resolved
@@ -159,12 +159,8 @@
     wrap_lon=None,
     as_3D=False,
     use_cf=None,
-<<<<<<< HEAD
     all_touched=False,
-):
-=======
 ) -> xr.DataArray:
->>>>>>> 0d781702
     """
     internal function to create a mask
     """
@@ -403,12 +399,8 @@
     wrap_lon=None,
     overlap=None,
     use_cf=None,
-<<<<<<< HEAD
     all_touched=False,
-):
-=======
 ) -> xr.DataArray:
->>>>>>> 0d781702
 
     as_3D = overlap or overlap is None or all_touched
 
