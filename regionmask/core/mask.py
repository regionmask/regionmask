from __future__ import annotations

import warnings
from typing import Literal

import numpy as np
import shapely
import xarray as xr
from packaging.version import Version

from regionmask.core.coords import _get_coords
from regionmask.core.utils import (
    _equally_spaced_on_split_lon,
    _find_splitpoint,
    _is_180,
    _is_numeric,
    _sample_coords,
    _total_bounds,
    _wrapAngle,
    equally_spaced,
    unpackbits,
)

_MASK_DOCSTRING_TEMPLATE = """\
create a {nd} {qualifier} mask of a set of regions for the given lat/ lon grid

Parameters
----------
{gp_doc}lon_or_obj : object or array_like
    Can either be a longitude array and then ``lat`` needs to be
    given. Or an object where the longitude and latitude can be
    retrieved from, either using cf_xarray or by the names "lon"
    and "lat". See also ``use_cf``.

lat : array_like, optional
    If ``lon_or_obj`` is a longitude array, the latitude needs to be
    passed.

{drop_doc}{numbers_doc}wrap_lon : None | bool | 180 | 360, default: None
    Whether to wrap the longitude around, inferred automatically.
    If the regions and the provided longitude do not have the same
    base (i.e. one is -180..180 and the other 0..360) one of them
    must be wrapped. This can be achieved with wrap_lon:

    - ``None``: autodetects whether the longitude needs to be wrapped
    - ``False``: nothing is done. This is useful when working with coordinates that are
      not in lat/ lon format.
    - ``True``: longitude data is wrapped to `[0, 360[` if its minimum is smaller than 0
      and wrapped to `[-180, 180[` if its maximum is larger than 180.
    - ``180``: Wraps longitude coordinates to `[-180, 180[`
    - ``360``: Wraps longitude coordinates to `[0, 360[`

{overlap}{flags}use_cf : bool, default: None
    Whether to use ``cf_xarray`` to infer the names of the x and y coordinates. If None
    uses cf_xarray if the coord names are unambiguous. If True requires cf_xarray if
    False does not use cf_xarray.

Returns
-------
mask_{nd} : {dtype} xarray.DataArray

See Also
--------
{see_also}

References
----------
See https://regionmask.readthedocs.io/en/stable/notebooks/method.html
"""

_GP_DOCSTRING = """\
geodataframe : GeoDataFrame or GeoSeries
    Object providing the region definitions (polygons).

"""

_NUMBERS_DOCSTRING = """\
numbers : str, optional
    Name of the column to use for numbering the regions.
    This column must not have duplicates. If None (default),
    takes ``geodataframe.index.values``.

"""


_DROP_DOCSTRING = """\
drop : boolean, default: True
    If True (default) drops slices where all elements are False (i.e no
    gridpoints are contained in a region). If False returns one slice per
    region.

"""

_OVERLAP_DOCSTRING = """\
overlap : bool | None, default: None
    Indicates if (some of) the regions overlap.

    - If True ``mask_3D_geopandas`` ensures overlapping regions are correctly assigned
      to grid points, while ``mask_geopandas`` raises an Error (because overlapping
      regions cannot be represented by a 2 dimensional mask).
    - If False assumes non-overlapping regions. Grid points are silently assigned to the
      region with the higher number.
    - If None (default) checks if any gridpoint belongs to more than one region.
      If this is the case ``mask_3D_geopandas`` correctly assigns them and ``mask_geopandas``
      raises an Error.

"""

_FLAG_DOCSTRING = """\
flag : str, default: "abbrevs"
    Indicates if the "abbrevs" (abbreviations) or "names" should be added as
    `flag_values` and `flag_meanings` to the attributes (`attrs`) of the mask. If None
    nothing is added. Using cf_xarray these can be used to select single
    (``mask.cf == "CNA"``) or multiple (``mask.cf.isin``) regions. Note that spaces are
    replaced by underscores.

"""


def _inject_mask_docstring(*, which, is_gpd):

    qualifier = {"2D": "float", "3D": "boolean", "frac": "fractional"}[which]

    dtype = {"2D": "float", "3D": "boolean", "frac": "float"}[which]

    is_3D = which in ["3D", "frac"]

    nd = "3D" if is_3D else "2D"
    drop_doc = _DROP_DOCSTRING if is_3D else ""
    numbers_doc = _NUMBERS_DOCSTRING if is_gpd else ""
    gp_doc = _GP_DOCSTRING if is_gpd else ""
    overlap = _OVERLAP_DOCSTRING if is_gpd else ""
    flags = _FLAG_DOCSTRING if not (is_gpd or is_3D) else ""

    see_also = {
        "2D": "Regions.mask_3D, Regions.mask_3D_frac_approx",
        "3D": "Regions.mask, Regions.mask_3D_frac_approx",
        "frac": "Regions.mask, Regions.mask_3D",
    }[which]

    mask_docstring = _MASK_DOCSTRING_TEMPLATE.format(
        qualifier=qualifier,
        dtype=dtype,
        nd=nd,
        drop_doc=drop_doc,
        numbers_doc=numbers_doc,
        gp_doc=gp_doc,
        overlap=overlap,
        flags=flags,
        see_also=see_also,
    )

    return mask_docstring


def _mask(
    polygons,
    numbers,
    lon_or_obj: np.typing.ArrayLike | xr.DataArray | xr.Dataset,
    lat: np.typing.ArrayLike | xr.DataArray | None = None,
    method=None,
<<<<<<< HEAD
    wrap_lon=None,
    as_3D=False,
    use_cf=None,
    all_touched=False,
=======
    wrap_lon: None | bool | Literal[180, 360] = None,
    as_3D: bool = False,
    use_cf: bool | None = None,
>>>>>>> d6ba1f55
) -> xr.DataArray:
    """
    internal function to create a mask
    """

    if not _is_numeric(numbers):
        raise ValueError("'numbers' must be numeric")

    lon, lat = _get_coords(lon_or_obj, lat, "lon", "lat", use_cf)

    # determine whether unstructured grid
    # have to do this before np.asarray
    is_unstructured = False
    if isinstance(lon, xr.DataArray) and isinstance(lat, xr.DataArray):
        if lon.ndim == 1 and lat.ndim == 1:
            if lon.name != lon.dims[0] and lat.name != lat.dims[0]:
                is_unstructured = True

        has_radians = any(c.attrs.get("units") == "radian" for c in (lon, lat))
        if has_radians and wrap_lon is not False:
            warnings.warn(
                "lon or lat is given as 'radian' (see the 'units' attrs). Should they "
                "be converted to degree?"
            )

    lon_arr = np.asarray(lon, dtype=float)
    lat_arr = np.asarray(lat, dtype=float)

    # automatically detect whether wrapping is necessary
    wrap_lon_: Literal[180, 360] | bool
    if wrap_lon is None:

        lon_bounds = _total_bounds(polygons)[::2]

        regions_is_180 = _is_180(
            *lon_bounds, msg_add="Set `wrap_lon=False` to skip this check."
        )

        wrap_lon_ = 180 if regions_is_180 else 360
    else:
        wrap_lon_ = wrap_lon

    if wrap_lon_:
        lon_arr = _wrapAngle(lon_arr, wrap_lon_, is_unstructured=is_unstructured)

    if method == "pygeos":
        raise ValueError("pygeos is no longer supported")

    if method not in (None, "rasterize", "shapely"):
        msg = "Method must be None or one of 'rasterize', and 'shapely'."
        raise ValueError(msg)

    if method is not None:
        # warn private v0.10.0
        warnings.warn(
            "The ``method`` argument is internal and  will be removed in the future."
            " Setting the ``method`` (i.e. backend) should not be necessary. Please"
            " raise an issue if you require it.",
            FutureWarning,
            stacklevel=5,
        )

    if method is None:
        method = _determine_method(lon_arr, lat_arr)
    elif method == "rasterize":
        method = _determine_method(lon_arr, lat_arr)
        if "rasterize" not in method:
            msg = "`lat` and `lon` must be equally spaced to use `method='rasterize'`"
            raise ValueError(msg)

    if all_touched:
        if "rasterize" not in method:
            raise ValueError(
                "regularly-spaced coordinates are required to use ``all_touched``"
            )
        import rasterio

        if Version(rasterio.__gdal_version__) < Version("3.8.2"):
            raise NotImplementedError(
                "Using ``all_touched`` requires gdal v3.8.2 or higher. (See "
                "``rasterio.__gdal_version__``)"
            )

        # the regions most likely will overlap
        as_3D = True

    kwargs = {}
    if method == "rasterize":
        mask_func = _mask_rasterize
        kwargs = {"all_touched": all_touched}
    elif method == "rasterize_flip":
        mask_func = _mask_rasterize_flip
        kwargs = {"all_touched": all_touched}
    elif method == "rasterize_split":
        mask_func = _mask_rasterize_split
        kwargs = {"all_touched": all_touched}
    elif method == "shapely":
        mask_func = _mask_shapely  # type:ignore[assignment]
        kwargs = {"is_unstructured": is_unstructured}

    mask = mask_func(lon_arr, lat_arr, polygons, numbers=numbers, as_3D=as_3D, **kwargs)

    # not False required
    if wrap_lon is not False and not all_touched:
        # treat the points at -180°E/0°E and -90°N
        mask = _mask_edgepoints_shapely(
            mask,
            lon_arr,
            lat_arr,
            polygons,
            numbers,
            is_unstructured=is_unstructured,
            as_3D=as_3D,
        )

    return _mask_to_dataarray(mask, lon, lat)


class InvalidCoordsError(ValueError):
    pass


def _mask_3D_frac_approx(
    polygons,
    numbers,
    lon_or_obj: np.typing.ArrayLike | xr.DataArray | xr.Dataset,
    lat: np.typing.ArrayLike | xr.DataArray | None = None,
    drop=True,
    wrap_lon: None | bool | Literal[180, 360] = None,
    overlap: bool | None = None,
    use_cf: bool | None = None,
) -> xr.DataArray:

    # directly creating 3D masks seems to be faster in general (strangely due to the
    # memory layout of the reshaped mask)
    as_3D = True
    n = 10

    lon_, lat_ = _get_coords(lon_or_obj, lat, "lon", "lat", use_cf)
    backend = _determine_method(lon_, lat_)

    if backend not in ("rasterize", "rasterize_flip"):
        raise InvalidCoordsError("'lon' and 'lat' must be 1D and equally spaced.")

    if np.nanmin(lat_) < -90 or np.nanmax(lat_) > 90:
        raise InvalidCoordsError("lat must be between -90 and +90")

    lon_sampled, lat_sampled = _sample_coords(lon_), _sample_coords(lat_)

    ds = xr.Dataset(coords={"lon": lon_sampled, "lat": lat_sampled})

    mask_sampled = _mask(
        polygons,
        numbers,
        ds.lon,
        ds.lat,
        wrap_lon=wrap_lon,
        as_3D=as_3D,
        use_cf=use_cf,
    ).values

    mask_reshaped = mask_sampled.reshape(-1, lat_.size, n, lon_.size, n)
    mask = mask_reshaped.mean(axis=(2, 4))

    # maybe fix edges as 90°N/ S
    sel = np.abs(lat_sampled) <= 90
    if wrap_lon is not False and sel.any():

        e1 = mask_reshaped[:, 0].mean(axis=(1, 3), where=sel[:n].reshape(-1, 1, 1))
        e2 = mask_reshaped[:, -1].mean(axis=(1, 3), where=sel[-n:].reshape(-1, 1, 1))

        mask[:, 0] = e1
        mask[:, -1] = e2

    mask = _mask_to_dataarray(mask, lon_, lat_)

    mask_3D = _3D_to_3D_mask(mask, numbers, drop)

    mask_3D.attrs = {"standard_name": "region"}

    return mask_3D


def _mask_2D(
    polygons,
    numbers,
    lon_or_obj: np.typing.ArrayLike | xr.DataArray | xr.Dataset,
    lat: np.typing.ArrayLike | xr.DataArray | None = None,
    method=None,
    wrap_lon: None | bool | Literal[180, 360] = None,
    use_cf: bool | None = None,
    overlap: bool | None = None,
) -> xr.DataArray:

    # NOTE: this is already checked in Regions.mask, and mask_geopandas
    # double check here if this method is ever made public
    # if overlap:
    #     raise ValueError(
    #         "Creating a 2D mask with overlapping regions yields wrong results. "
    #         "Please use ``region.mask_3D(...)`` instead. "
    #         "To create a 2D mask anyway, set ``overlap=False``."
    #     )

    # if as_3D is not explicitly given - set it to True
    as_3D = overlap is None

    mask = _mask(
        polygons=polygons,
        numbers=numbers,
        lon_or_obj=lon_or_obj,
        lat=lat,
        method=method,
        wrap_lon=wrap_lon,
        use_cf=use_cf,
        as_3D=as_3D,
    )

    # only happens for (overlap == None)
    if as_3D:
        mask = _3D_to_2D_mask(mask, numbers)

    if np.all(np.isnan(mask)):
        msg = "No gridpoint belongs to any region. Returning an all-NaN mask."
        warnings.warn(msg, UserWarning, stacklevel=3)

    mask.attrs = {"standard_name": "region"}

    return mask


def _mask_3D(
    polygons,
    numbers,
    lon_or_obj: np.typing.ArrayLike | xr.DataArray | xr.Dataset,
    lat: np.typing.ArrayLike | xr.DataArray | None = None,
    drop: bool = True,
    method=None,
<<<<<<< HEAD
    wrap_lon=None,
    overlap=None,
    use_cf=None,
    all_touched=False,
=======
    wrap_lon: None | bool | Literal[180, 360] = None,
    overlap: bool | None = None,
    use_cf: bool | None = None,
>>>>>>> d6ba1f55
) -> xr.DataArray:

    as_3D = overlap or overlap is None or all_touched

    mask = _mask(
        polygons=polygons,
        numbers=numbers,
        lon_or_obj=lon_or_obj,
        lat=lat,
        method=method,
        wrap_lon=wrap_lon,
        as_3D=as_3D,
        use_cf=use_cf,
        all_touched=all_touched,
    )

    if as_3D:
        mask_3D = _3D_to_3D_mask(mask, numbers, drop)
    else:
        mask_3D = _2D_to_3D_mask(mask, numbers, drop)

    if overlap is None and (mask_3D.sum("region") > 1).any():
        warnings.warn(
            "Detected overlapping regions. As of v0.11.0 these are correctly taken into"
            " account. Note, however, that a different mask is returned than with older"
            " versions of regionmask. To suppress this warning, set `overlap=True` (to"
            " restore the old, incorrect, behaviour, set `overlap=False`)."
        )

    mask_3D.attrs = {"standard_name": "region"}

    return mask_3D


def _2D_to_3D_mask(mask: xr.DataArray, numbers, drop: bool) -> xr.DataArray:
    # TODO: unify with _3D_to_3D_mask

    isnan = np.isnan(mask.values)

    if drop:
        numbers = np.unique(mask.values[~isnan])
        numbers = numbers.astype(int)

    # if no regions are found return a `0 x lat x lon` mask
    if len(numbers) == 0:
        mask_3D = mask.expand_dims("region", axis=0).sel(region=slice(0, 0))
        mask_3D = mask_3D.assign_coords(region=("region", numbers))

        warnings.warn(
            "No gridpoint belongs to any region. Returning an empty mask"
            f" with shape {mask.shape}",
            UserWarning,
            stacklevel=3,
        )

        return mask_3D

    lst_msk = [(mask == num) for num in numbers]
    mask_3D = xr.concat(lst_msk, dim="region", compat="override", coords="minimal")
    mask_3D = mask_3D.assign_coords(region=("region", numbers))

    if np.all(isnan):
        warnings.warn(
            "No gridpoint belongs to any region. Returning an all-False mask.",
            UserWarning,
            stacklevel=3,
        )

    return mask_3D


def _3D_to_3D_mask(mask_3D: xr.DataArray, numbers, drop: bool) -> xr.DataArray:
    # TODO: unify with _2D_to_3D_mask

    any_masked = mask_3D.any(mask_3D.dims[1:])

    if drop:
        mask_3D = mask_3D.isel(region=any_masked)

        numbers = np.asarray(numbers)[any_masked.values]

    if len(numbers) == 0:

        mask_3D = mask_3D.assign_coords(region=("region", numbers))

        warnings.warn(
            "No gridpoint belongs to any region. Returning an empty mask"
            f" with shape {mask_3D.shape}",
            UserWarning,
            stacklevel=3,
        )
        return mask_3D

    mask_3D = mask_3D.assign_coords(region=("region", numbers))

    if not np.any(any_masked):
        warnings.warn(
            "No gridpoint belongs to any region. Returning an all-False mask.",
            UserWarning,
            stacklevel=3,
        )

    return mask_3D


def _3D_to_2D_mask(mask_3D: xr.DataArray, numbers) -> xr.DataArray:

    # NOTE: very similar to regionmask.core.utils.flatten_3D_mask

    is_masked = mask_3D.sum("region")

    if (is_masked > 1).any():
        raise ValueError(
            "Found overlapping regions for ``overlap=None``. Please create a 3D mask. "
            "You may want to explicitly set ``overlap`` to ``True`` or ``False``."
        )

    # reshape because region is the first dim
    numbers = np.asarray(numbers)

    # I transform so it broadcasts (mask_3D can actually be 2D for unstructured grids,
    # so reshape would need some logic)
    mask_2D = (mask_3D.T * numbers).T.sum("region")

    # mask all gridpoints not belonging to any region

    # older xarray versions do not have `keep_attrs` argument (needed to keep the name)
    # mask_2D = xr.where(is_masked, mask_2D, np.nan, keep_attrs=True)

    mask_2D.values = np.where(is_masked.values, mask_2D, np.nan)

    return mask_2D


def _determine_method(
    lon, lat
) -> Literal["rasterize", "rasterize_flip", "rasterize_split", "shapely"]:
    """find method to be used -> prefers faster methods"""

    if equally_spaced(lon, lat):
        return "rasterize"

    if _equally_spaced_on_split_lon(lon) and equally_spaced(lat):

        split_point = _find_splitpoint(lon)
        flipped_lon = np.hstack((lon[split_point:], lon[:split_point]))

        if equally_spaced(flipped_lon):
            return "rasterize_flip"
        else:
            return "rasterize_split"

    return "shapely"


def _mask_to_dataarray(mask, lon, lat) -> xr.DataArray:

    if sum(isinstance(c, xr.DataArray) for c in (lon, lat)) == 1:
        raise ValueError("Cannot handle coordinates with mixed types!")

    if not isinstance(lon, xr.DataArray) or not isinstance(lat, xr.DataArray):
        lon, lat = _numpy_coords_to_dataarray(lon, lat)

    ds = lat.coords.merge(lon.coords)

    dims = xr.broadcast(lat, lon)[0].dims

    # unstructured grids are 1D
    if mask.ndim - 1 == len(dims):
        dims = ("region",) + dims

    return ds.assign(mask=(dims, mask)).mask


def _numpy_coords_to_dataarray(lon, lat) -> tuple[xr.DataArray, xr.DataArray]:

    lon_name, lat_name = "lon", "lat"

    dims2D = (f"{lat_name}_idx", f"{lon_name}_idx")

    lon = np.asarray(lon)
    dims = dims2D if lon.ndim == 2 else lon_name
    lon_ = xr.Dataset(coords={lon_name: (dims, lon)})[lon_name]

    lat = np.asarray(lat)
    dims = dims2D if lat.ndim == 2 else lat_name
    lat_ = xr.Dataset(coords={lat_name: (dims, lat)})[lat_name]

    return lon_, lat_


def _mask_edgepoints_shapely(
    mask,
    lon,
    lat,
    polygons,
    numbers,
    is_unstructured=False,
    as_3D=False,
) -> np.ndarray:

    LON, LAT, shape = _get_LON_LAT_shape(
        lon, lat, numbers, is_unstructured=is_unstructured, as_3D=as_3D
    )

    if as_3D:
        mask = mask.reshape(mask.shape[0], -1)
        # assume no points are assigned
        mask_unassigned = True
    else:
        mask = mask.flatten()
        mask_unassigned = np.isnan(mask)

    # find points at -180°E/0°E
    if np.nanmin(lon) < 0:
        LON_180W_or_0E = np.isclose(LON, -180.0) & mask_unassigned
    else:
        LON_180W_or_0E = np.isclose(LON, 0.0) & mask_unassigned

    # find points at -90°N
    LAT_90S = np.isclose(LAT, -90) & mask_unassigned

    borderpoints = LON_180W_or_0E | LAT_90S

    # return if there are no unassigned gridpoints at -180°E/0°E and -90°N
    if not borderpoints.any():
        return mask.reshape(shape)

    # add a tiny offset to get a consistent edge behaviour
    LON = LON[borderpoints] - 1 * 10**-8
    LAT = LAT[borderpoints] - 1 * 10**-10

    # wrap points LON_180W_or_0E: -180°E -> 180°E and 0°E -> 360°E
    LON[LON_180W_or_0E[borderpoints]] += 360
    # shift points at -90°N to -89.99...°N
    LAT[LAT_90S[borderpoints]] = -90 + 1 * 10**-10

    # "mask[borderpoints][sel] = number" does not work, need to use np.where
    idx = np.where(borderpoints)[0]

    polys = np.array(polygons).reshape(-1, 1)
    arr = shapely.contains_xy(polys, LON, LAT)

    if as_3D:
        for i in range(len(polygons)):
            mask[i, idx[arr[i, :]]] = True

    else:
        for i in range(len(polygons)):
            mask[idx[arr[i, :]]] = numbers[i]

    return mask.reshape(shape)


def _mask_shapely(
    lon, lat, polygons, numbers, fill=np.nan, is_unstructured=False, as_3D=False
) -> np.ndarray:
    """create a mask using shapely.STRtree"""

    lon, lat = _parse_input(lon, lat, polygons, fill, numbers)

    LON, LAT, shape = _get_LON_LAT_shape(
        lon, lat, numbers, is_unstructured=is_unstructured, as_3D=as_3D
    )
    out = _get_out(shape, fill, as_3D=as_3D)

    # add a tiny offset to get a consistent edge behaviour
    LON = LON - 1 * 10**-8
    LAT = LAT - 1 * 10**-10

    # convert to points
    points = shapely.points(LON, LAT)

    tree = shapely.STRtree(points)
    a, b = tree.query(polygons, predicate="contains")

    if as_3D:
        for i in range(len(numbers)):
            out[i, b[a == i]] = True
    else:
        for i, number in enumerate(numbers):
            out[b[a == i]] = number

    return out.reshape(shape)


def _parse_input(lon, lat, coords, fill, numbers):

    lon = np.asarray(lon)
    lat = np.asarray(lat)

    n_coords = len(coords)

    if len(numbers) != n_coords:
        raise ValueError("`numbers` and `coords` must have the same length.")

    if fill in numbers:
        raise ValueError("The fill value should not be one of the region numbers.")

    return lon, lat


def _get_LON_LAT_shape(lon, lat, numbers, is_unstructured=False, as_3D=False):

    if lon.ndim != lat.ndim:
        raise ValueError(
            "Equal number of dimensions required, found "
            f"lon.ndim={lon.ndim} & lat.ndim={lat.ndim}."
        )

    ndim = lon.ndim

    if ndim == 2 and lon.shape != lat.shape:
        raise ValueError(
            "2D lon and lat coordinates need to have the same shape, found "
            f"lon.shape={lon.shape} & lat.shape={lat.shape}."
        )

    if is_unstructured:
        LON, LAT = lon, lat
    elif ndim == 1:
        LON, LAT = np.meshgrid(lon, lat)
    elif ndim == 2:
        LON, LAT = lon, lat
    else:
        raise ValueError(
            f"1D or 2D data required - found {ndim} dimensions. Use `squeeze` to remove"
            " axes of length 1 - e.g. `mask(lon.squeeze(), lat.squeeze())`."
        )

    shape = LON.shape

    if as_3D:
        shape = (len(numbers),) + shape

    LON, LAT = LON.ravel(), LAT.ravel()

    return LON, LAT, shape


def _get_out(shape, fill, as_3D):
    # create flattened output variable
    if as_3D:
        out = np.full(shape[:1] + (np.prod(shape[1:]).item(),), False, bool)
    else:
        out = np.full(np.prod(shape), fill, float)

    return out


def _transform_from_latlon(lon, lat):
    """perform an affine transformation to the latitude/longitude coordinates"""

    from affine import Affine

    lat = np.asarray(lat)
    lon = np.asarray(lon)

    d_lon = lon[1] - lon[0]
    d_lat = lat[1] - lat[0]

    trans = Affine.translation(lon[0] - d_lon / 2, lat[0] - d_lat / 2)
    scale = Affine.scale(d_lon, d_lat)
    return trans * scale


def _mask_rasterize_flip(
    lon, lat, polygons, numbers, fill=np.nan, as_3D=False, **kwargs
):

    split_point = _find_splitpoint(lon)
    flipped_lon = np.hstack((lon[split_point:], lon[:split_point]))

    mask = _mask_rasterize(
        flipped_lon, lat, polygons, numbers=numbers, as_3D=as_3D, **kwargs
    )

    # revert the mask
    return np.concatenate((mask[..., -split_point:], mask[..., :-split_point]), axis=-1)


def _mask_rasterize_split(
    lon, lat, polygons, numbers, fill=np.nan, as_3D=False, **kwargs
):

    split_point = _find_splitpoint(lon)
    lon_l, lon_r = lon[:split_point], lon[split_point:]

    mask_l = _mask_rasterize(
        lon_l, lat, polygons, numbers=numbers, as_3D=as_3D, **kwargs
    )
    mask_r = _mask_rasterize(
        lon_r, lat, polygons, numbers=numbers, as_3D=as_3D, **kwargs
    )

    return np.concatenate((mask_l, mask_r), axis=-1)


def _mask_rasterize(lon, lat, polygons, numbers, fill=np.nan, as_3D=False, **kwargs):

    if as_3D:
        return _mask_rasterize_3D_internal(lon, lat, polygons, **kwargs)

    return _mask_rasterize_internal(lon, lat, polygons, numbers, fill=fill, **kwargs)


def _mask_rasterize_3D_internal(lon, lat, polygons, **kwargs):

    # rasterize always returns a flat mask, so we use "bits" and MergeAlg.add to
    # determine overlapping regions. For three regions we use numbers 1, 2, 4 and then
    # 1 -> 1
    # 3 -> 1 & 2
    # 6 -> 2 & 4
    # etc

    import rasterio

    numbers = 2 ** np.arange(32)
    n_polygons = len(polygons)

    out = list()

    # rasterize only supports uint32 -> rasterize in batches of 32
    for i in range(np.ceil(n_polygons / 32).astype(int)):

        sel = slice(32 * i, 32 * (i + 1))

        result = _mask_rasterize_internal(
            lon,
            lat,
            polygons[sel],
            numbers[: min(32, n_polygons - i * 32)],
            fill=0,
            dtype=np.uint32,
            merge_alg=rasterio.enums.MergeAlg.add,
            **kwargs,
        )

        # disentangle the regions
        result = unpackbits(result, 32)

        # the region dim must be the first one
        result = result.transpose([2, 0, 1])
        out.append(result)

    return np.concatenate(out, axis=0)[:n_polygons, ...]


def _mask_rasterize_internal(lon, lat, polygons, numbers, fill=np.nan, **kwargs):
    """Rasterize a list of (geometry, fill_value) tuples onto the given coordinates.

    This only works for regularly spaced 1D lat and lon arrays.
    """

    lon, lat = _parse_input(lon, lat, polygons, fill, numbers)

    # subtract a tiny offset: https://github.com/mapbox/rasterio/issues/1844
    lon = lon - 1 * 10**-8
    lat = lat - 1 * 10**-10

    return _mask_rasterize_no_offset(lon, lat, polygons, numbers, fill, **kwargs)


def _mask_rasterize_no_offset(
    lon, lat, polygons, numbers, fill=np.nan, dtype=float, **kwargs
) -> np.ndarray:
    """Rasterize a list of (geometry, fill_value) tuples onto the given coordinates.

    This only works for regularly spaced 1D lat and lon arrays.

    for internal use: does not check valitity of input
    """
    # TODO: use only this function once https://github.com/mapbox/rasterio/issues/1844
    # is resolved

    from rasterio import features

    shapes = zip(polygons, numbers, strict=True)

    transform = _transform_from_latlon(lon, lat)
    out_shape = (len(lat), len(lon))

    # can remove once https://github.com/rasterio/rasterio/issues/3043 is fixed
    dtype = dtype if dtype is None else np.dtype(dtype).name

    raster = features.rasterize(
        shapes,
        out_shape=out_shape,
        fill=fill,
        transform=transform,
        dtype=dtype,
        **kwargs,
    )

    return raster<|MERGE_RESOLUTION|>--- conflicted
+++ resolved
@@ -159,16 +159,10 @@
     lon_or_obj: np.typing.ArrayLike | xr.DataArray | xr.Dataset,
     lat: np.typing.ArrayLike | xr.DataArray | None = None,
     method=None,
-<<<<<<< HEAD
-    wrap_lon=None,
-    as_3D=False,
-    use_cf=None,
-    all_touched=False,
-=======
     wrap_lon: None | bool | Literal[180, 360] = None,
     as_3D: bool = False,
     use_cf: bool | None = None,
->>>>>>> d6ba1f55
+    all_touched=False,
 ) -> xr.DataArray:
     """
     internal function to create a mask
@@ -406,16 +400,10 @@
     lat: np.typing.ArrayLike | xr.DataArray | None = None,
     drop: bool = True,
     method=None,
-<<<<<<< HEAD
-    wrap_lon=None,
-    overlap=None,
-    use_cf=None,
-    all_touched=False,
-=======
     wrap_lon: None | bool | Literal[180, 360] = None,
     overlap: bool | None = None,
     use_cf: bool | None = None,
->>>>>>> d6ba1f55
+    all_touched=False,
 ) -> xr.DataArray:
 
     as_3D = overlap or overlap is None or all_touched
