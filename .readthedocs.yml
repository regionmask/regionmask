--- conflicted
+++ resolved
@@ -1,19 +1,13 @@
 version: 2
 build:
   os: ubuntu-22.04
-<<<<<<< HEAD
-=======
-  tools:
-    python: mambaforge-22.9
->>>>>>> 0fb99918
   jobs:
     post_checkout:
       - (git --no-pager log --pretty="tformat:%s" -1 | grep -vqF "[skip-rtd]") || exit 183
       # unshallow so the version works
       - git fetch --unshallow
     pre_install:
-<<<<<<< HEAD
-        # see https://github.com/readthedocs/readthedocs.org/issues/8201
+        # Avoid having a dirty Git index
       - git update-index --assume-unchanged docs/requirements.txt docs/conf.py
     post_install:
       # install regionmask, needs to be editable
@@ -23,13 +17,6 @@
   apt_packages:
     - pandoc
 
-=======
-        # Avoid having a dirty Git index
-      - git update-index --assume-unchanged ci/requirements/docs.yml docs/conf.py
-    post_install:
-      # install regionmask, needs to be editable
-      - pip install -e .
->>>>>>> 0fb99918
 sphinx:
   configuration: docs/conf.py
   fail_on_warning: true
