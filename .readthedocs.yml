version: 2
build:
  os: ubuntu-22.04
  jobs:
    post_checkout:
      - (git --no-pager log --pretty="tformat:%s" -1 | grep -vqF "[skip-rtd]") || exit 183
      # unshallow so the version works
      - git fetch --unshallow
    pre_install:
        # Avoid having a dirty Git index
<<<<<<< HEAD
      - git update-index --assume-unchanged docs/requirements.txt docs/conf.py
=======
      - git update-index --assume-unchanged ci/requirements/docs.yml docs/source/conf.py
>>>>>>> 9d601f08
    post_install:
      # install regionmask, needs to be editable
      - pip install -e .
  tools:
    python: "3.11"
  apt_packages:
    - pandoc

sphinx:
  configuration: docs/source/conf.py
  fail_on_warning: true

python:
  install:
    - requirements: docs/requirements.txt

formats: []<|MERGE_RESOLUTION|>--- conflicted
+++ resolved
@@ -8,11 +8,7 @@
       - git fetch --unshallow
     pre_install:
         # Avoid having a dirty Git index
-<<<<<<< HEAD
-      - git update-index --assume-unchanged docs/requirements.txt docs/conf.py
-=======
-      - git update-index --assume-unchanged ci/requirements/docs.yml docs/source/conf.py
->>>>>>> 9d601f08
+      - git update-index --assume-unchanged docs/requirements.txt docs/source/conf.py
     post_install:
       # install regionmask, needs to be editable
       - pip install -e .
