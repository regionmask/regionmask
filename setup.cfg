[metadata]
name = regionmask
author = regionmask Developers
author_email = mathias.hauser@env.ethz.com
license = MIT
description = create masks of geospatial regions for arbitrary grids
long_description_content_type=text/markdown
long_description = file: README.md
url = https://github.com/regionmask/regionmask
classifiers =
    Development Status :: 5 - Production/Stable
    License :: OSI Approved :: MIT License
    Operating System :: OS Independent
    Intended Audience :: Science/Research
    Programming Language :: Python
    Programming Language :: Python :: 3
    Programming Language :: Python :: 3.9
    Programming Language :: Python :: 3.10
    Programming Language :: Python :: 3.11
    Programming Language :: Python :: 3.12
    Topic :: Scientific/Engineering
    Topic :: Scientific/Engineering :: Atmospheric Science
    Topic :: Scientific/Engineering :: GIS

[options]
packages = find:
zip_safe = False  # https://mypy.readthedocs.io/en/latest/installed_packages.html
include_package_data = True
python_requires = >=3.9
install_requires =
<<<<<<< HEAD
    geopandas >= 0.10
    numpy >= 1.21
    packaging >= 21.3
    pooch >= 1.4
    rasterio >= 1.2
    shapely >= 2.0
    xarray >= 0.20
=======
    geopandas >= 0.13
    numpy >= 1.24
    packaging >= 23.1
    pooch >= 1.7
    rasterio >= 1.3
    shapely >= 1.8
    xarray >= 2023.07
>>>>>>> 6d77660f


[options.extras_require]
plot =
    cartopy >= 0.22
    matplotlib >= 3.7

full =
    %(plot)s
    cf_xarray >= 0.8


[tool:pytest]
python_files = test_*.py
testpaths = regionmask/tests
filterwarnings =
    ignore:The ``method`` argument is internal and  will be removed in the future:FutureWarning

[flake8]
ignore=
    # E203: whitespace before ':' - doesn't work well with black
    # E402: module level import not at top of file
    # E501: line too long - let black worry about that
    # E731: do not assign a lambda expression, use a def
    # W503: line break before binary operator
    E203, E402, E501, E731, W503
exclude=
    build
    docs
    .git

[isort]
profile = black
skip_gitignore = true
force_to_top = true

[coverage:run]
omit =
    */regionmask/tests/*<|MERGE_RESOLUTION|>--- conflicted
+++ resolved
@@ -28,23 +28,13 @@
 include_package_data = True
 python_requires = >=3.9
 install_requires =
-<<<<<<< HEAD
-    geopandas >= 0.10
-    numpy >= 1.21
-    packaging >= 21.3
-    pooch >= 1.4
-    rasterio >= 1.2
-    shapely >= 2.0
-    xarray >= 0.20
-=======
     geopandas >= 0.13
     numpy >= 1.24
     packaging >= 23.1
     pooch >= 1.7
     rasterio >= 1.3
-    shapely >= 1.8
+    shapely >= 2.0
     xarray >= 2023.07
->>>>>>> 6d77660f
 
 
 [options.extras_require]
